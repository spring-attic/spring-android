/*
 * Copyright 2002-2012 the original author or authors.
 *
 * Licensed under the Apache License, Version 2.0 (the "License");
 * you may not use this file except in compliance with the License.
 * You may obtain a copy of the License at
 *
 *      http://www.apache.org/licenses/LICENSE-2.0
 *
 * Unless required by applicable law or agreed to in writing, software
 * distributed under the License is distributed on an "AS IS" BASIS,
 * WITHOUT WARRANTIES OR CONDITIONS OF ANY KIND, either express or implied.
 * See the License for the specific language governing permissions and
 * limitations under the License.
 */

package org.springframework.http;

import java.nio.charset.Charset;
import java.util.ArrayList;
import java.util.BitSet;
import java.util.Collection;
import java.util.Collections;
import java.util.Comparator;
import java.util.Iterator;
import java.util.LinkedHashMap;
import java.util.List;
import java.util.Locale;
import java.util.Map;
import java.util.TreeSet;

import org.springframework.util.Assert;
import org.springframework.util.CollectionUtils;
import org.springframework.util.LinkedCaseInsensitiveMap;
import org.springframework.util.StringUtils;

/**
 * Represents an Internet Media Type, as defined in the HTTP specification.
 *
 * <p>Consists of a {@linkplain #getType() type} and a {@linkplain #getSubtype() subtype}.
 * Also has functionality to parse media types from a string using {@link #parseMediaType(String)},
 * or multiple comma-separated media types using {@link #parseMediaTypes(String)}.
 *
 * @author Arjen Poutsma
 * @author Juergen Hoeller
 * @author Roy Clarkson
 * @since 1.0
 * @see <a href="http://tools.ietf.org/html/rfc2616#section-3.7">HTTP 1.1, section 3.7</a>
 */
public class MediaType implements Comparable<MediaType> {

	/**
	 * Public constant media type that includes all media ranges (i.e. <code>&#42;/&#42;</code>).
	 */
	public static final MediaType ALL;

	/**
	 *  Public constant media type for {@code application/atom+xml}.
	 */
	public final static MediaType APPLICATION_ATOM_XML;

	/**
	 *  Public constant media type for {@code application/rss+xml}.
	 */
	public final static MediaType APPLICATION_RSS_XML;

	/**
	 * Public constant media type for {@code application/x-www-form-urlencoded}.
	 *  */
	public final static MediaType APPLICATION_FORM_URLENCODED;

	/**
	 * Public constant media type for {@code application/json}.
	 * */
	public final static MediaType APPLICATION_JSON;

	/**
	 * Public constant media type for {@code application/octet-stream}.
	 *  */
	public final static MediaType APPLICATION_OCTET_STREAM;

	/**
	 * Public constant media type for {@code application/xhtml+xml}.
	 *  */
	public final static MediaType APPLICATION_XHTML_XML;

    /**
     * Public constant media type for {@code application/xml}.
     */
    public final static MediaType APPLICATION_XML;

    /**
     * Public constant media type for {@code application/*+xml}.
     */
    public final static MediaType APPLICATION_WILDCARD_XML;

	/**
	 * Public constant media type for {@code image/gif}.
	 */
	public final static MediaType IMAGE_GIF;

	/**
	 * Public constant media type for {@code image/jpeg}.
	 */
	public final static MediaType IMAGE_JPEG;

	/**
	 * Public constant media type for {@code image/png}.
	 */
	public final static MediaType IMAGE_PNG;

	/**
	 * Public constant media type for {@code multipart/form-data}.
	 */
	public final static MediaType MULTIPART_FORM_DATA;

	/**
	 * Public constant media type for {@code text/html}.
	 */
	public final static MediaType TEXT_HTML;

	/**
	 * Public constant media type for {@code text/plain}.
	 */
	public final static MediaType TEXT_PLAIN;

	/**
	 * Public constant media type for {@code text/xml}.
	 */
	public final static MediaType TEXT_XML;


	private static final BitSet TOKEN;

	private static final String WILDCARD_TYPE = "*";

	private static final String PARAM_QUALITY_FACTOR = "q";

	private static final String PARAM_CHARSET = "charset";


	private final String type;

	private final String subtype;

	private final Map<String, String> parameters;


	static {
		// variable names refer to RFC 2616, section 2.2
		BitSet ctl = new BitSet(128);
		for (int i=0; i <= 31; i++) {
			ctl.set(i);
		}
		ctl.set(127);

		BitSet separators = new BitSet(128);
		separators.set('(');
		separators.set(')');
		separators.set('<');
		separators.set('>');
		separators.set('@');
		separators.set(',');
		separators.set(';');
		separators.set(':');
		separators.set('\\');
		separators.set('\"');
		separators.set('/');
		separators.set('[');
		separators.set(']');
		separators.set('?');
		separators.set('=');
		separators.set('{');
		separators.set('}');
		separators.set(' ');
		separators.set('\t');

		TOKEN = new BitSet(128);
		TOKEN.set(0, 128);
		TOKEN.andNot(ctl);
		TOKEN.andNot(separators);

<<<<<<< HEAD
		ALL = new MediaType("*", "*");
		APPLICATION_ATOM_XML = new MediaType("application", "atom+xml");
		APPLICATION_RSS_XML = new MediaType("application", "rss+xml");
		APPLICATION_FORM_URLENCODED = new MediaType("application", "x-www-form-urlencoded");
		APPLICATION_JSON = new MediaType("application", "json");
		APPLICATION_OCTET_STREAM = new MediaType("application", "octet-stream");
		APPLICATION_XHTML_XML = new MediaType("application", "xhtml+xml");
		APPLICATION_XML = new MediaType("application", "xml");
		APPLICATION_WILDCARD_XML = new MediaType("application", "*+xml");
		IMAGE_GIF = new MediaType("image", "gif");
		IMAGE_JPEG = new MediaType("image", "jpeg");
		IMAGE_PNG = new MediaType("image", "png");
		MULTIPART_FORM_DATA = new MediaType("multipart", "form-data");
		TEXT_HTML = new MediaType("text", "html");
		TEXT_PLAIN = new MediaType("text", "plain");
		TEXT_XML = new MediaType("text", "xml");
=======
		ALL = MediaType.valueOf(ALL_VALUE);
		APPLICATION_ATOM_XML = MediaType.valueOf(APPLICATION_ATOM_XML_VALUE);
		APPLICATION_RSS_XML = MediaType.valueOf(APPLICATION_RSS_XML_VALUE);
		APPLICATION_FORM_URLENCODED = MediaType.valueOf(APPLICATION_FORM_URLENCODED_VALUE);
		APPLICATION_JSON = MediaType.valueOf(APPLICATION_JSON_VALUE);
		APPLICATION_OCTET_STREAM = MediaType.valueOf(APPLICATION_OCTET_STREAM_VALUE);
		APPLICATION_XHTML_XML = MediaType.valueOf(APPLICATION_XHTML_XML_VALUE);
		APPLICATION_XML = MediaType.valueOf(APPLICATION_XML_VALUE);
		APPLICATION_WILDCARD_XML = MediaType.valueOf(APPLICATION_WILDCARD_XML_VALUE);
		IMAGE_GIF = MediaType.valueOf(IMAGE_GIF_VALUE);
		IMAGE_JPEG = MediaType.valueOf(IMAGE_JPEG_VALUE);
		IMAGE_PNG = MediaType.valueOf(IMAGE_PNG_VALUE);
		MULTIPART_FORM_DATA = MediaType.valueOf(MULTIPART_FORM_DATA_VALUE);
		TEXT_HTML = MediaType.valueOf(TEXT_HTML_VALUE);
		TEXT_PLAIN = MediaType.valueOf(TEXT_PLAIN_VALUE);
		TEXT_XML = MediaType.valueOf(TEXT_XML_VALUE);
>>>>>>> 1d140d2b
	}


	/**
	 * Create a new {@code MediaType} for the given primary type.
	 * <p>The {@linkplain #getSubtype() subtype} is set to <code>&#42;</code>, parameters empty.
	 * @param type the primary type
	 * @throws IllegalArgumentException if any of the parameters contain illegal characters
	 */
	public MediaType(String type) {
		this(type, WILDCARD_TYPE);
	}

	/**
	 * Create a new {@code MediaType} for the given primary type and subtype.
	 * <p>The parameters are empty.
	 * @param type the primary type
	 * @param subtype the subtype
	 * @throws IllegalArgumentException if any of the parameters contain illegal characters
	 */
	public MediaType(String type, String subtype) {
		this(type, subtype, Collections.<String, String>emptyMap());
	}

	/**
	 * Create a new {@code MediaType} for the given type, subtype, and character set.
	 * @param type the primary type
	 * @param subtype the subtype
	 * @param charSet the character set
	 * @throws IllegalArgumentException if any of the parameters contain illegal characters
	 */
	public MediaType(String type, String subtype, Charset charSet) {
		this(type, subtype, Collections.singletonMap(PARAM_CHARSET, charSet.displayName()));
	}

	/**
	 * Create a new {@code MediaType} for the given type, subtype, and quality value.
	 *
	 * @param type the primary type
	 * @param subtype the subtype
	 * @param qualityValue the quality value
	 * @throws IllegalArgumentException if any of the parameters contain illegal characters
	 */
	public MediaType(String type, String subtype, double qualityValue) {
		this(type, subtype, Collections.singletonMap(PARAM_QUALITY_FACTOR, Double.toString(qualityValue)));
	}

	/**
	 * Copy-constructor that copies the type and subtype of the given {@code MediaType},
	 * and allows for different parameter.
	 * @param other the other media type
	 * @param parameters the parameters, may be <code>null</code>
	 * @throws IllegalArgumentException if any of the parameters contain illegal characters
	 */
	public MediaType(MediaType other, Map<String, String> parameters) {
		this(other.getType(), other.getSubtype(), parameters);
	}

	/**
	 * Create a new {@code MediaType} for the given type, subtype, and parameters.
	 * @param type the primary type
	 * @param subtype the subtype
	 * @param parameters the parameters, may be <code>null</code>
	 * @throws IllegalArgumentException if any of the parameters contain illegal characters
	 */
	public MediaType(String type, String subtype, Map<String, String> parameters) {
		Assert.hasLength(type, "'type' must not be empty");
		Assert.hasLength(subtype, "'subtype' must not be empty");
		checkToken(type);
		checkToken(subtype);
		this.type = type.toLowerCase(Locale.ENGLISH);
		this.subtype = subtype.toLowerCase(Locale.ENGLISH);
		if (!CollectionUtils.isEmpty(parameters)) {
			Map<String, String> m = new LinkedCaseInsensitiveMap<String>(parameters.size(), Locale.ENGLISH);
			for (Map.Entry<String, String> entry : parameters.entrySet()) {
				String attribute = entry.getKey();
				String value = entry.getValue();
				checkParameters(attribute, value);
				m.put(attribute, unquote(value));
			}
			this.parameters = Collections.unmodifiableMap(m);
		}
		else {
			this.parameters = Collections.emptyMap();
		}
	}

	/**
	 * Checks the given token string for illegal characters, as defined in RFC 2616, section 2.2.
	 * @throws IllegalArgumentException in case of illegal characters
	 * @see <a href="http://tools.ietf.org/html/rfc2616#section-2.2">HTTP 1.1, section 2.2</a>
	 */
	private void checkToken(String s) {
		for (int i=0; i < s.length(); i++ ) {
			char ch = s.charAt(i);
			if (!TOKEN.get(ch)) {
				throw new IllegalArgumentException("Invalid token character '" + ch + "' in token \"" + s + "\"");
			}
		}
	}

	private void checkParameters(String attribute, String value) {
		Assert.hasLength(attribute, "parameter attribute must not be empty");
		Assert.hasLength(value, "parameter value must not be empty");
		checkToken(attribute);
		if (PARAM_QUALITY_FACTOR.equals(attribute)) {
			value = unquote(value);
			double d = Double.parseDouble(value);
			Assert.isTrue(d >= 0D && d <= 1D,
					"Invalid quality value \"" + value + "\": should be between 0.0 and 1.0");
		}
		else if (PARAM_CHARSET.equals(attribute)) {
			value = unquote(value);
			Charset.forName(value);
		}
		else if (!isQuotedString(value)) {
			checkToken(value);
		}
	}

	private boolean isQuotedString(String s) {
		return s.length() > 1 && s.startsWith("\"") && s.endsWith("\"") ;
	}

	private String unquote(String s) {
		if (s == null) {
			return null;
		}
		return isQuotedString(s) ? s.substring(1, s.length() - 1) : s;
	}

	/**
	 * Return the primary type.
	 */
	public String getType() {
		return this.type;
	}

	/**
	 * Indicates whether the {@linkplain #getType() type} is the wildcard character <code>&#42;</code> or not.
	 */
	public boolean isWildcardType() {
		return WILDCARD_TYPE.equals(type);
	}

	/**
	 * Return the subtype.
	 */
	public String getSubtype() {
		return this.subtype;
	}

	/**
	 * Indicates whether the {@linkplain #getSubtype() subtype} is the wildcard character <code>&#42;</code> or not.
	 * @return whether the subtype is <code>&#42;</code>
	 */
	public boolean isWildcardSubtype() {
		return WILDCARD_TYPE.equals(subtype);
	}

	/**
	 * Indicates whether this media type is concrete, i.e. whether neither the type or subtype is a wildcard
	 * character <code>&#42;</code>.
	 * @return whether this media type is concrete
	 */
	public boolean isConcrete() {
		return !isWildcardType() && !isWildcardSubtype();
	}

	/**
	 * Return the character set, as indicated by a <code>charset</code> parameter, if any.
	 * @return the character set; or <code>null</code> if not available
	 */
	public Charset getCharSet() {
		String charSet = getParameter(PARAM_CHARSET);
		return (charSet != null ? Charset.forName(charSet) : null);
	}

	/**
	 * Return the quality value, as indicated by a <code>q</code> parameter, if any.
	 * Defaults to <code>1.0</code>.
	 * @return the quality factory
	 */
	public double getQualityValue() {
		String qualityFactory = getParameter(PARAM_QUALITY_FACTOR);
		return (qualityFactory != null ? Double.parseDouble(qualityFactory) : 1D);
	}

	/**
	 * Return a generic parameter value, given a parameter name.
	 * @param name the parameter name
	 * @return the parameter value; or <code>null</code> if not present
	 */
	public String getParameter(String name) {
		return this.parameters.get(name);
	}

	/**
	 * Indicates whether this {@code MediaType} includes the given media type.
	 * <p>For instance, {@code text/*} includes {@code text/plain} and {@code text/html}, and {@code application/*+xml}
	 * includes {@code application/soap+xml}, etc. This method is <b>not</b> symmetric.
	 * @param other the reference media type with which to compare
	 * @return <code>true</code> if this media type includes the given media type; <code>false</code> otherwise
	 */
	public boolean includes(MediaType other) {
		if (other == null) {
			return false;
		}
		if (this.isWildcardType()) {
			// */* includes anything
			return true;
		}
		else if (this.type.equals(other.type)) {
			if (this.subtype.equals(other.subtype) || this.isWildcardSubtype()) {
				return true;
			}
			// application/*+xml includes application/soap+xml
			int thisPlusIdx = this.subtype.indexOf('+');
			int otherPlusIdx = other.subtype.indexOf('+');
			if (thisPlusIdx != -1 && otherPlusIdx != -1) {
				String thisSubtypeNoSuffix = this.subtype.substring(0, thisPlusIdx);
				String thisSubtypeSuffix = this.subtype.substring(thisPlusIdx + 1);
				String otherSubtypeSuffix = other.subtype.substring(otherPlusIdx + 1);
				if (thisSubtypeSuffix.equals(otherSubtypeSuffix) && WILDCARD_TYPE.equals(thisSubtypeNoSuffix)) {
					return true;
				}
			}
		}
		return false;
	}

	/**
	 * Indicates whether this {@code MediaType} is compatible with the given media type.
	 * <p>For instance, {@code text/*} is compatible with {@code text/plain}, {@code text/html}, and vice versa.
	 * In effect, this method is similar to {@link #includes(MediaType)}, except that it <b>is</b> symmetric.
	 * @param other the reference media type with which to compare
	 * @return <code>true</code> if this media type is compatible with the given media type; <code>false</code> otherwise
	 */
	public boolean isCompatibleWith(MediaType other) {
		if (other == null) {
			return false;
		}
		if (isWildcardType() || other.isWildcardType()) {
			return true;
		}
		else if (this.type.equals(other.type)) {
			if (this.subtype.equals(other.subtype) || this.isWildcardSubtype() || other.isWildcardSubtype()) {
				return true;
			}
			// application/*+xml is compatible with application/soap+xml, and vice-versa
			int thisPlusIdx = this.subtype.indexOf('+');
			int otherPlusIdx = other.subtype.indexOf('+');
			if (thisPlusIdx != -1 && otherPlusIdx != -1) {
				String thisSubtypeNoSuffix = this.subtype.substring(0, thisPlusIdx);
				String otherSubtypeNoSuffix = other.subtype.substring(0, otherPlusIdx);

				String thisSubtypeSuffix = this.subtype.substring(thisPlusIdx + 1);
				String otherSubtypeSuffix = other.subtype.substring(otherPlusIdx + 1);

				if (thisSubtypeSuffix.equals(otherSubtypeSuffix) &&
						(WILDCARD_TYPE.equals(thisSubtypeNoSuffix) || WILDCARD_TYPE.equals(otherSubtypeNoSuffix))) {
					return true;
				}
			}
		}
		return false;
	}

	/**
	 * Compares this {@code MediaType} to another alphabetically.
	 * @param other media type to compare to
	 * @see #sortBySpecificity(List)
	 */
	public int compareTo(MediaType other) {
		int comp = this.type.compareToIgnoreCase(other.type);
		if (comp != 0) {
			return comp;
		}
		comp = this.subtype.compareToIgnoreCase(other.subtype);
		if (comp != 0) {
			return comp;
		}
		comp = this.parameters.size() - other.parameters.size();
		if (comp != 0) {
			return comp;
		}
		TreeSet<String> thisAttributes = new TreeSet<String>(String.CASE_INSENSITIVE_ORDER);
		thisAttributes.addAll(this.parameters.keySet());
		TreeSet<String> otherAttributes = new TreeSet<String>(String.CASE_INSENSITIVE_ORDER);
		otherAttributes.addAll(other.parameters.keySet());
		Iterator<String> thisAttributesIterator = thisAttributes.iterator();
		Iterator<String> otherAttributesIterator = otherAttributes.iterator();
		while (thisAttributesIterator.hasNext()) {
			String thisAttribute = thisAttributesIterator.next();
			String otherAttribute = otherAttributesIterator.next();
			comp = thisAttribute.compareToIgnoreCase(otherAttribute);
			if (comp != 0) {
				return comp;
			}
			String thisValue = this.parameters.get(thisAttribute);
			String otherValue = other.parameters.get(otherAttribute);
			if (otherValue == null) {
				otherValue = "";
			}
			comp = thisValue.compareTo(otherValue);
			if (comp != 0) {
				return comp;
			}
		}
		return 0;
	}

	@Override
	public boolean equals(Object other) {
		if (this == other) {
			return true;
		}
		if (!(other instanceof MediaType)) {
			return false;
		}
		MediaType otherType = (MediaType) other;
		return (this.type.equalsIgnoreCase(otherType.type) && this.subtype.equalsIgnoreCase(otherType.subtype) &&
				this.parameters.equals(otherType.parameters));
	}

	@Override
	public int hashCode() {
		int result = this.type.hashCode();
		result = 31 * result + this.subtype.hashCode();
		result = 31 * result + this.parameters.hashCode();
		return result;
	}

	@Override
	public String toString() {
		StringBuilder builder = new StringBuilder();
		appendTo(builder);
		return builder.toString();
	}

	private void appendTo(StringBuilder builder) {
		builder.append(this.type);
		builder.append('/');
		builder.append(this.subtype);
		appendTo(this.parameters, builder);
	}

	private void appendTo(Map<String, String> map, StringBuilder builder) {
		for (Map.Entry<String, String> entry : map.entrySet()) {
			builder.append(';');
			builder.append(entry.getKey());
			builder.append('=');
			builder.append(entry.getValue());
		}
	}


	/**
	 * Parse the given String value into a {@code MediaType} object,
	 * with this method name following the 'valueOf' naming convention
	 * (as supported by {@link org.springframework.core.convert.ConversionService}.
	 * @see #parseMediaType(String)
	 */
	public static MediaType valueOf(String value) {
		return parseMediaType(value);
	}

	/**
	 * Parse the given String into a single {@code MediaType}.
	 * @param mediaType the string to parse
	 * @return the media type
	 * @throws IllegalArgumentException if the string cannot be parsed
	 */
	public static MediaType parseMediaType(String mediaType) {
		Assert.hasLength(mediaType, "'mediaType' must not be empty");
		String[] parts = StringUtils.tokenizeToStringArray(mediaType, ";");

		String fullType = parts[0].trim();
		// java.net.HttpURLConnection returns a *; q=.2 Accept header
		if (WILDCARD_TYPE.equals(fullType)) {
			fullType = "*/*";
		}
		int subIndex = fullType.indexOf('/');
		if (subIndex == -1) {
			throw new IllegalArgumentException("\"" + mediaType + "\" does not contain '/'");
		}
		if (subIndex == fullType.length() - 1) {
			throw new IllegalArgumentException("\"" + mediaType + "\" does not contain subtype after '/'");
		}
		String type = fullType.substring(0, subIndex);
		String subtype = fullType.substring(subIndex + 1, fullType.length());
        if (WILDCARD_TYPE.equals(type) && !WILDCARD_TYPE.equals(subtype)) {
            throw new IllegalArgumentException("A wildcard type is legal only in '*/*' (all media types).");
        }

		Map<String, String> parameters = null;
		if (parts.length > 1) {
			parameters = new LinkedHashMap<String, String>(parts.length - 1);
			for (int i = 1; i < parts.length; i++) {
				String parameter = parts[i];
				int eqIndex = parameter.indexOf('=');
				if (eqIndex != -1) {
					String attribute = parameter.substring(0, eqIndex);
					String value = parameter.substring(eqIndex + 1, parameter.length());
					parameters.put(attribute, value);
				}
			}
		}

		return new MediaType(type, subtype, parameters);
	}


	/**
	 * Parse the given, comma-separated string into a list of {@code MediaType} objects.
	 * <p>This method can be used to parse an Accept or Content-Type header.
	 * @param mediaTypes the string to parse
	 * @return the list of media types
	 * @throws IllegalArgumentException if the string cannot be parsed
	 */
	public static List<MediaType> parseMediaTypes(String mediaTypes) {
		if (!StringUtils.hasLength(mediaTypes)) {
			return Collections.emptyList();
		}
		String[] tokens = mediaTypes.split(",\\s*");
		List<MediaType> result = new ArrayList<MediaType>(tokens.length);
		for (String token : tokens) {
			result.add(parseMediaType(token));
		}
		return result;
	}

	/**
	 * Return a string representation of the given list of {@code MediaType} objects.
	 * <p>This method can be used to for an {@code Accept} or {@code Content-Type} header.
	 * @param mediaTypes the string to parse
	 * @return the list of media types
	 * @throws IllegalArgumentException if the String cannot be parsed
	 */
	public static String toString(Collection<MediaType> mediaTypes) {
		StringBuilder builder = new StringBuilder();
		for (Iterator<MediaType> iterator = mediaTypes.iterator(); iterator.hasNext();) {
			MediaType mediaType = iterator.next();
			mediaType.appendTo(builder);
			if (iterator.hasNext()) {
				builder.append(", ");
			}
		}
		return builder.toString();
	}

	/**
	 * Sorts the given list of {@code MediaType} objects by specificity.
	 * <p>Given two media types:
	 * <ol>
	 *   <li>if either media type has a {@linkplain #isWildcardType() wildcard type}, then the media type without the
	 *   wildcard is ordered before the other.</li>
	 *   <li>if the two media types have different {@linkplain #getType() types}, then they are considered equal and
	 *   remain their current order.</li>
	 *   <li>if either media type has a {@linkplain #isWildcardSubtype() wildcard subtype}, then the media type without
	 *   the wildcard is sorted before the other.</li>
	 *   <li>if the two media types have different {@linkplain #getSubtype() subtypes}, then they are considered equal
	 *   and remain their current order.</li>
	 *   <li>if the two media types have different {@linkplain #getQualityValue() quality value}, then the media type
	 *   with the highest quality value is ordered before the other.</li>
	 *   <li>if the two media types have a different amount of {@linkplain #getParameter(String) parameters}, then the
	 *   media type with the most parameters is ordered before the other.</li>
	 * </ol>
	 * <p>For example:
	 * <blockquote>audio/basic &lt; audio/* &lt; *&#047;*</blockquote>
	 * <blockquote>audio/* &lt; audio/*;q=0.7; audio/*;q=0.3</blockquote>
	 * <blockquote>audio/basic;level=1 &lt; audio/basic</blockquote>
	 * <blockquote>audio/basic == text/html</blockquote>
	 * <blockquote>audio/basic == audio/wave</blockquote>
	 * @param mediaTypes the list of media types to be sorted
	 * @see <a href="http://tools.ietf.org/html/rfc2616#section-14.1">HTTP 1.1, section 14.1</a>
	 */
	public static void sortBySpecificity(List<MediaType> mediaTypes) {
		Assert.notNull(mediaTypes, "'mediaTypes' must not be null");
		if (mediaTypes.size() > 1) {
			Collections.sort(mediaTypes, SPECIFICITY_COMPARATOR);
		}
	}

	/**
	 * Sorts the given list of {@code MediaType} objects by quality value.
	 * <p>Given two media types:
	 * <ol>
	 *   <li>if the two media types have different {@linkplain #getQualityValue() quality value}, then the media type
	 *   with the highest quality value is ordered before the other.</li>
	 *   <li>if either media type has a {@linkplain #isWildcardType() wildcard type}, then the media type without the
	 *   wildcard is ordered before the other.</li>
	 *   <li>if the two media types have different {@linkplain #getType() types}, then they are considered equal and
	 *   remain their current order.</li>
	 *   <li>if either media type has a {@linkplain #isWildcardSubtype() wildcard subtype}, then the media type without
	 *   the wildcard is sorted before the other.</li>
	 *   <li>if the two media types have different {@linkplain #getSubtype() subtypes}, then they are considered equal
	 *   and remain their current order.</li>
	 *   <li>if the two media types have a different amount of {@linkplain #getParameter(String) parameters}, then the
	 *   media type with the most parameters is ordered before the other.</li>
	 * </ol>
	 * @param mediaTypes the list of media types to be sorted
	 * @see #getQualityValue()
	 */
	public static void sortByQualityValue(List<MediaType> mediaTypes) {
		Assert.notNull(mediaTypes, "'mediaTypes' must not be null");
		if (mediaTypes.size() > 1) {
			Collections.sort(mediaTypes, QUALITY_VALUE_COMPARATOR);
		}
	}


	/**
	 * Comparator used by {@link #sortBySpecificity(List)}.
	 */
	public static final Comparator<MediaType> SPECIFICITY_COMPARATOR = new Comparator<MediaType>() {

		public int compare(MediaType mediaType1, MediaType mediaType2) {
			if (mediaType1.isWildcardType() && !mediaType2.isWildcardType()) { // */* < audio/*
				return 1;
			}
			else if (mediaType2.isWildcardType() && !mediaType1.isWildcardType()) { // audio/* > */*
				return -1;
			}
			else if (!mediaType1.getType().equals(mediaType2.getType())) { // audio/basic == text/html
				return 0;
			}
			else { // mediaType1.getType().equals(mediaType2.getType())
				if (mediaType1.isWildcardSubtype() && !mediaType2.isWildcardSubtype()) { // audio/* < audio/basic
					return 1;
				}
				else if (mediaType2.isWildcardSubtype() && !mediaType1.isWildcardSubtype()) { // audio/basic > audio/*
					return -1;
				}
				else if (!mediaType1.getSubtype().equals(mediaType2.getSubtype())) { // audio/basic == audio/wave
					return 0;
				}
				else { // mediaType2.getSubtype().equals(mediaType2.getSubtype())
					double quality1 = mediaType1.getQualityValue();
					double quality2 = mediaType2.getQualityValue();
					int qualityComparison = Double.compare(quality2, quality1);
					if (qualityComparison != 0) {
						return qualityComparison;  // audio/*;q=0.7 < audio/*;q=0.3
					}
					else {
						int paramsSize1 = mediaType1.parameters.size();
						int paramsSize2 = mediaType2.parameters.size();
						return (paramsSize2 < paramsSize1 ? -1 : (paramsSize2 == paramsSize1 ? 0 : 1)); // audio/basic;level=1 < audio/basic
					}
				}
			}
		}
	};


	/**
	 * Comparator used by {@link #sortByQualityValue(List)}.
	 */
	public static final Comparator<MediaType> QUALITY_VALUE_COMPARATOR = new Comparator<MediaType>() {

		public int compare(MediaType mediaType1, MediaType mediaType2) {
			double quality1 = mediaType1.getQualityValue();
			double quality2 = mediaType2.getQualityValue();
			int qualityComparison = Double.compare(quality2, quality1);
			if (qualityComparison != 0) {
				return qualityComparison;  // audio/*;q=0.7 < audio/*;q=0.3
			}
			else if (mediaType1.isWildcardType() && !mediaType2.isWildcardType()) { // */* < audio/*
				return 1;
			}
			else if (mediaType2.isWildcardType() && !mediaType1.isWildcardType()) { // audio/* > */*
				return -1;
			}
			else if (!mediaType1.getType().equals(mediaType2.getType())) { // audio/basic == text/html
				return 0;
			}
			else { // mediaType1.getType().equals(mediaType2.getType())
				if (mediaType1.isWildcardSubtype() && !mediaType2.isWildcardSubtype()) { // audio/* < audio/basic
					return 1;
				}
				else if (mediaType2.isWildcardSubtype() && !mediaType1.isWildcardSubtype()) { // audio/basic > audio/*
					return -1;
				}
				else if (!mediaType1.getSubtype().equals(mediaType2.getSubtype())) { // audio/basic == audio/wave
					return 0;
				}
				else {
					int paramsSize1 = mediaType1.parameters.size();
					int paramsSize2 = mediaType2.parameters.size();
					return (paramsSize2 < paramsSize1 ? -1 : (paramsSize2 == paramsSize1 ? 0 : 1)); // audio/basic;level=1 < audio/basic
				}
			}
		}
	};

}<|MERGE_RESOLUTION|>--- conflicted
+++ resolved
@@ -55,79 +55,159 @@
 	public static final MediaType ALL;
 
 	/**
+     * A String equivalent of {@link MediaType#ALL}.
+     */
+    public static final String ALL_VALUE = "*/*";
+
+	/**
 	 *  Public constant media type for {@code application/atom+xml}.
 	 */
 	public final static MediaType APPLICATION_ATOM_XML;
 
+    /**
+     * A String equivalent of {@link MediaType#APPLICATION_ATOM_XML}.
+     */
+    public final static String APPLICATION_ATOM_XML_VALUE = "application/atom+xml";
+
 	/**
 	 *  Public constant media type for {@code application/rss+xml}.
 	 */
 	public final static MediaType APPLICATION_RSS_XML;
+
+    /**
+     * A String equivalent of {@link MediaType#APPLICATION_RSS_XML}.
+     */
+    public final static String APPLICATION_RSS_XML_VALUE = "application/rss+xml";
 
 	/**
 	 * Public constant media type for {@code application/x-www-form-urlencoded}.
 	 *  */
 	public final static MediaType APPLICATION_FORM_URLENCODED;
 
+    /**
+     * A String equivalent of {@link MediaType#APPLICATION_FORM_URLENCODED}.
+     */
+    public final static String APPLICATION_FORM_URLENCODED_VALUE = "application/x-www-form-urlencoded";
+
 	/**
 	 * Public constant media type for {@code application/json}.
 	 * */
 	public final static MediaType APPLICATION_JSON;
 
+    /**
+     * A String equivalent of {@link MediaType#APPLICATION_JSON}.
+     */
+    public final static String APPLICATION_JSON_VALUE = "application/json";
+
 	/**
 	 * Public constant media type for {@code application/octet-stream}.
 	 *  */
 	public final static MediaType APPLICATION_OCTET_STREAM;
 
+    /**
+     * A String equivalent of {@link MediaType#APPLICATION_OCTET_STREAM}.
+     */
+    public final static String APPLICATION_OCTET_STREAM_VALUE = "application/octet-stream";
+
 	/**
 	 * Public constant media type for {@code application/xhtml+xml}.
 	 *  */
 	public final static MediaType APPLICATION_XHTML_XML;
 
     /**
+     * A String equivalent of {@link MediaType#APPLICATION_XHTML_XML}.
+     */
+    public final static String APPLICATION_XHTML_XML_VALUE = "application/xhtml+xml";
+
+    /**
      * Public constant media type for {@code application/xml}.
      */
     public final static MediaType APPLICATION_XML;
 
     /**
+     * A String equivalent of {@link MediaType#APPLICATION_XML}.
+     */
+    public final static String APPLICATION_XML_VALUE = "application/xml";
+
+    /**
      * Public constant media type for {@code application/*+xml}.
      */
     public final static MediaType APPLICATION_WILDCARD_XML;
 
+    /**
+     * A String equivalent of {@link MediaType#APPLICATION_WILDCARD_XML}.
+     */
+    public final static String APPLICATION_WILDCARD_XML_VALUE = "application/*+xml";
+
 	/**
 	 * Public constant media type for {@code image/gif}.
 	 */
 	public final static MediaType IMAGE_GIF;
 
+    /**
+     * A String equivalent of {@link MediaType#IMAGE_GIF}.
+     */
+    public final static String IMAGE_GIF_VALUE = "image/gif";
+
 	/**
 	 * Public constant media type for {@code image/jpeg}.
 	 */
 	public final static MediaType IMAGE_JPEG;
 
+    /**
+     * A String equivalent of {@link MediaType#IMAGE_JPEG}.
+     */
+    public final static String IMAGE_JPEG_VALUE = "image/jpeg";
+
 	/**
 	 * Public constant media type for {@code image/png}.
 	 */
 	public final static MediaType IMAGE_PNG;
 
+    /**
+     * A String equivalent of {@link MediaType#IMAGE_PNG}.
+     */
+    public final static String IMAGE_PNG_VALUE = "image/png";
+
 	/**
 	 * Public constant media type for {@code multipart/form-data}.
 	 */
 	public final static MediaType MULTIPART_FORM_DATA;
 
+    /**
+     * A String equivalent of {@link MediaType#MULTIPART_FORM_DATA}.
+     */
+    public final static String MULTIPART_FORM_DATA_VALUE = "multipart/form-data";
+
 	/**
 	 * Public constant media type for {@code text/html}.
 	 */
 	public final static MediaType TEXT_HTML;
 
+    /**
+     * A String equivalent of {@link MediaType#TEXT_HTML}.
+     */
+    public final static String TEXT_HTML_VALUE = "text/html";
+
 	/**
 	 * Public constant media type for {@code text/plain}.
 	 */
 	public final static MediaType TEXT_PLAIN;
 
+    /**
+     * A String equivalent of {@link MediaType#TEXT_PLAIN}.
+     */
+    public final static String TEXT_PLAIN_VALUE = "text/plain";
+
 	/**
 	 * Public constant media type for {@code text/xml}.
 	 */
 	public final static MediaType TEXT_XML;
+
+    /**
+     * A String equivalent of {@link MediaType#TEXT_XML}.
+     */
+    public final static String TEXT_XML_VALUE = "text/xml";
 
 
 	private static final BitSet TOKEN;
@@ -180,24 +260,6 @@
 		TOKEN.andNot(ctl);
 		TOKEN.andNot(separators);
 
-<<<<<<< HEAD
-		ALL = new MediaType("*", "*");
-		APPLICATION_ATOM_XML = new MediaType("application", "atom+xml");
-		APPLICATION_RSS_XML = new MediaType("application", "rss+xml");
-		APPLICATION_FORM_URLENCODED = new MediaType("application", "x-www-form-urlencoded");
-		APPLICATION_JSON = new MediaType("application", "json");
-		APPLICATION_OCTET_STREAM = new MediaType("application", "octet-stream");
-		APPLICATION_XHTML_XML = new MediaType("application", "xhtml+xml");
-		APPLICATION_XML = new MediaType("application", "xml");
-		APPLICATION_WILDCARD_XML = new MediaType("application", "*+xml");
-		IMAGE_GIF = new MediaType("image", "gif");
-		IMAGE_JPEG = new MediaType("image", "jpeg");
-		IMAGE_PNG = new MediaType("image", "png");
-		MULTIPART_FORM_DATA = new MediaType("multipart", "form-data");
-		TEXT_HTML = new MediaType("text", "html");
-		TEXT_PLAIN = new MediaType("text", "plain");
-		TEXT_XML = new MediaType("text", "xml");
-=======
 		ALL = MediaType.valueOf(ALL_VALUE);
 		APPLICATION_ATOM_XML = MediaType.valueOf(APPLICATION_ATOM_XML_VALUE);
 		APPLICATION_RSS_XML = MediaType.valueOf(APPLICATION_RSS_XML_VALUE);
@@ -214,7 +276,6 @@
 		TEXT_HTML = MediaType.valueOf(TEXT_HTML_VALUE);
 		TEXT_PLAIN = MediaType.valueOf(TEXT_PLAIN_VALUE);
 		TEXT_XML = MediaType.valueOf(TEXT_XML_VALUE);
->>>>>>> 1d140d2b
 	}
 
 
